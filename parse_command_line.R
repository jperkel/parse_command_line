##########################
## parse_command_line.R: functions for parsing command line parameters
##
## (c) 2019 Jeffrey M. Perkel
##
## Version history
## 1.0.0 -- 12 Jul 2019 -- initial release
## 1.0.1 -- 16 Jul 2019 -- autogenerate usage display
## 1.0.2 -- 28 Jul 2019 -- support parsing of commands
## 1.0.3 -- 26 Aug 2019 -- add subcommand support
## 1.0.4 -- 27 Feb 2020 -- args, cmds and subcmds can be supplied as lists
## 1.0.5 -- 29 Feb 2020 -- support config.txt file
##########################

library(stringr)

# tables to hold the possible command line params
args_table <- data.frame(lparam = NA, sparam = NA, var = NA, default = NA, argType = NA, 
                          desc = NA, stringsAsFactors = FALSE)
cmds_table <- data.frame(cmd = NA, desc = NA, stringsAsFactors = FALSE)
subcmds_table <- data.frame(subcmd = NA, parent = NA, desc = NA, stringsAsFactors = FALSE)

desc_str <- NA # a short description, eg eg "My test program"
script <- NA # name of the program, eg "MyProgram.R"
ver <- NA # version number, eg "1.0.0"

# Define an enum for different modes; access with argsType$<enum_element>
# ht https://stackoverflow.com/questions/33838392/enum-like-arguments-in-r
#
# TypeBool == TRUE/FALSE
# TypeValue == any value expressed as "--arg=Value", "--arg Value", or "-a Value"
# TypeMultiVal == TypeValue, but allowing multiple values to be stored (ie, keywords)
# TypeMetered == value increments each time the param is used. eg, -v -v yields 2
# 
argsEnum <- function() {
  list (TypeBool = 1, TypeValue = 2, TypeMultiVal = 3, TypeMetered = 4) 
}
argsType <- argsEnum()


##
## Create a help message; adds --help and --ver params if not provided.
##
usage <- function() {
  # number of spaces for each indentation level
  lvl1_indent <- 2
  lvl2_indent <- 6
  lvl3_indent <- 10
  lvl4_indent <- 14

  buffer_str <- function(spacer) {
    return (paste0(rep(' ', spacer), collapse = ''))
  }
  
  # remove first row of the tables, which is all NA
  args_table <- args_table[-1,]
  cmds_table <- cmds_table[-1,]
  subcmds_table <- subcmds_table[-1,]
  
  writeLines(paste0('\n', script, ': ', desc_str))
  writeLines(paste0(buffer_str(lvl1_indent), 'USAGE: Rscript ', script, ' ',
                   ifelse(nrow(cmds_table) > 0, '[COMMAND] ', ''),
                   ifelse(nrow(subcmds_table) > 0, '[SUBCOMMAND] ', ''),
                   '<params>'))
  if (!is.na(ver)) {
    writeLines(paste0(buffer_str(lvl2_indent), 'Ver: ', ver))
  }
  writeLines('')
  
  # sort the tables alphabetically
  args_table <- args_table[order(args_table$lparam),]
  
  if (nrow(cmds_table) > 0) {
    cmds_table <- cmds_table[order(cmds_table$cmd),]
    
    writeLines(paste0(buffer_str(lvl1_indent), 'COMMANDS:'))
    for (r in 1:nrow(cmds_table)) {
      myrow <- cmds_table[r,]
      writeLines(paste0(buffer_str(lvl2_indent),str_pad(myrow$cmd, max(nchar(cmds_table$cmd)), "right"), 
                       ' : ', myrow$desc))
      if (nrow(subcmds_table) > 0) {
        subtable <- subcmds_table[subcmds_table$parent == myrow$cmd, ]
        if (nrow(subtable) > 0) {
          writeLines(paste0(buffer_str(lvl3_indent), "SUBCOMMANDS:"))
          subtable <- subtable[order(subtable$subcmd),]
          writeLines(paste0(buffer_str(lvl4_indent),str_pad(subtable$subcmd, max(nchar(subtable$subcmd)), "right"), 
                         ' : ', subtable$desc))
        } # if (nrow(subtable) > 0)
      } # if (nrow(subcmds_table) > 0) 
    } # for
    writeLines('')
  } # if (nrow(cmds_table) > 0)

  writeLines(paste0(buffer_str(lvl1_indent), 'PARAMETERS:'))
  writeLines(paste0(
    buffer_str(lvl2_indent),str_pad(args_table$lparam, max(nchar(args_table$lparam)), "right"),
    # need 5 spaces to account for sparam if none provided, eg ' (-m)'
    ifelse (!is.na(args_table$sparam), paste0(' (', args_table$sparam, ')'), buffer_str(5)),
    ifelse (args_table$desc == '', '', ': '),
    args_table$desc, 
    ifelse(is.na(args_table$default), '',
           paste0('\n', buffer_str(lvl2_indent + max(nchar(args_table$lparam)) + 10),
                  'default: ', 
                    ifelse (args_table$argType == argsType$TypeBool, as.logical(args_table$default), args_table$default))
    )))
} # usage


##
## Initialize command-line parsing
##    script: name of the R script
##    desc: description of the script
##    ver: tool version number (string)
##
init_command_line_parser <- function (script, desc, ver = NA) {
  script <<- script
  desc_str <<- desc
  ver <<- ver
} # init_command_line_parser


##
## Register required commands. Use for programs with syntax: 
##    myprog.R <COMMAND> [optional-params]
##
##    Call reg_command() for each allowed command. Commands are assumed to be the first 
##       argument after the script name, and only one command is allowed.
##
##       cmd: expected command 
##       desc: description string for the param, for usage()
##
reg_command <- function(cmd, desc = '') {
  if (is.na(desc_str)) {
    stop("Error: reg_command(): Command line parser not initialized.", call. = FALSE)
  }
  
  if (cmd %in% cmds_table$cmd ) {
    stop(paste0("Error: reg_command(): duplicated command: ", cmd), call. = FALSE)
  }
  
  my_df <- data.frame(cmd = cmd, desc = desc, stringsAsFactors = FALSE)
  cmds_table <<- rbind(cmds_table, my_df) 
} # reg_command


##
## register commands using a list, eg:
## cmds <- list (list("cmd1", "desc1"), list("cmd2", "desc2"))
## reg_command_list (cmds)
##
reg_command_list <- function(clist) {
  if (is.na(desc_str)) {
    stop("Error: reg_command(): Command line parser not initialized.", call. = FALSE)
  }
  
  ids <- c("cmd","desc")
  for (c in clist) {
    stopifnot(length(c) == length(ids))
    my_df <- data.frame(cmd = c[[1]], desc = c[[2]], stringsAsFactors = FALSE)
    cmds_table <<- rbind(cmds_table, my_df) 
  }
  if (any(duplicated(cmds_table$cmd))) {
    stop(paste0("Error: reg_command_list(): duplicated command: ", 
                cmds_table$cmd[duplicated(cmds_table$cmd)]), call. = FALSE)
  }
} # reg_command_list

  
##
## Register required subcommands. Use for programs with syntax: 
##    myprog.R <COMMAND> <SUBCOMMMAND> [optional-params]
##
##    Call reg_subcmd() for each allowed subcommand. Subcommands are assumed to be the second
##       argument after the script name, and only one subcommand is allowed.
##
##       subcmd: expected command 
##       parent: parent command
##       desc: description string for the param, for usage()
##
reg_subcmd <- function(subcmd = subcmd, parent = parent, desc = '') {
  if (is.na(desc_str)) {
    stop("Error: reg_subcmd(): Command line parser not initialized.", call. = FALSE)
  }
  
  # if (!(parent %in% cmds_table$cmd)) {
  #   stop(paste0("Error: reg_subcmd(): Parent command not initialized: ", parent), call. = FALSE)
  # }
  
  subtable <- subcmds_table[subcmds_table$parent == parent,]
  if (subcmd %in% subtable$subcmd) {
    stop(paste0("Error: reg_subcmd(): duplicated subcommand: ", subcmd), call. = FALSE)
  }
  
  my_df <- data.frame(subcmd = subcmd, parent = parent, desc = desc, stringsAsFactors = FALSE)
  subcmds_table <<- rbind(subcmds_table, my_df)
} # reg_subcmd


##
## register subcommands using a list, eg:
## subcmds <- list (list("subcmd1","parent1", "desc1"), list("subcmd2", "parent2", "desc2"))
## reg_subcmd_list (subcmds)
##
reg_subcmd_list <- function(slist) {
  if (is.na(desc_str)) {
    stop("Error: reg_subcmd_list(): Command line parser not initialized.", call. = FALSE)
  }
  
  ids <- c("subcmd","parent","desc")
  for (s in slist) {
    stopifnot(length(s) == length(ids))
    my_df <- data.frame(subcmd = s[[1]], parent = s[[2]], desc = s[[3]], stringsAsFactors = FALSE)

    subtable <- subcmds_table[subcmds_table$parent == my_df$parent,]
    if (my_df$subcmd %in% subtable$subcmd) {
      stop(paste0("Error: reg_subcmd_list(): duplicated subcommand: ", my_df$subcmd), call. = FALSE)
    }
    subcmds_table <<- rbind(subcmds_table, my_df)
  }
} # reg_subcmd_list


##
## Register an expected command line argument. Use for programs with syntax:
##    myprog.R [optional-args]
##
##    Call reg_argument() for each allowed parameter.
##       lparam: long-form arg (eg '--outfile')
##       sparam: short-form arg (eg '-o); use NA for none.
##       var: variable name to hold the value
##       default: default value for var
##       argType: argsType$TypeBool for logical values (TRUE/FALSE)
##                argsType$TypeValue for params of type '--outfile=myfile.txt', '--outfile myfile.txt'
##                  or '-o outfile.txt'
##                argsType$TypeMultiVal to store multiple values (ie, keywords)
##       desc: description string for the arg, for usage()
##
reg_argument <- function(lparam, sparam, var, default, argType, desc = '') {
  if (is.na(desc_str)) {
    stop("Error: reg_argument(): Command line parser not initialized.", call. = FALSE)
  }
  
  if (sparam %in% args_table$sparam[!is.na(args_table$sparam)] || 
      lparam %in% args_table$lparam[!is.na(args_table$lparam)]) {
    writeLines(paste("Warning: reg_argument(): duplicated param:", lparam, sparam))
  }
  
  my_df <- data.frame(lparam = lparam, sparam = sparam, var = var, default = default, argType = argType, 
                      desc = desc, stringsAsFactors = FALSE)
  args_table <<- rbind(args_table, my_df) 
} # reg_argument


##
## Register command line arguments using a list, eg
## args <- list (list("lparam1", "sparam1", "var1", default1, argType1, "desc1), 
##               list("lparam2", "sparam2", "var2", default2, argType2, "desc2))
## reg_argument_list(args)
##
reg_argument_list <- function(plist) {
  if (is.na(desc_str)) {
    stop("Error: reg_argument_list(): Command line parser not initialized.", call. = FALSE)
  }
  
  ids <- c("lparam","sparam","var","default","argType","desc")
  for (p in plist) {
    stopifnot(length(p) == length(ids))
    my_df <- data.frame(lparam = p[[1]], sparam = p[[2]], var = p[[3]], default = p[[4]], 
                        argType = p[[5]], desc = p[[6]], stringsAsFactors = FALSE)
    args_table <<- rbind(args_table, my_df) 
  }

  if (any(duplicated(args_table$lparam[!is.na(args_table$lparam)]))) { 
    tmp <- args_table$lparam[!is.na(args_table$lparam)]
    stop(paste0("reg_argument_list(): duplicated lparam: ", 
                tmp[duplicated(tmp)]), call. = FALSE)
  }
  if (any(duplicated(args_table$sparam[!is.na(args_table$sparam)]))) { 
    tmp <- args_table$sparam[!is.na(args_table$sparam)]
    stop(paste0("reg_argument_list(): duplicated sparam: ", 
                tmp[duplicated(tmp)]), call. = FALSE)
  }
} # reg_argument_list


##
## Parse command line, using the tables of allowed options created using reg_argument() & reg_command()
## Returns a list of variables and values, preloaded with default values unless changed by user
##
parse_command_line <- function(args) {
  # remove the first line of the tables, which are all NA
  args_table <- args_table[-1,]
  cmds_table <- cmds_table[-1,]
  subcmds_table <- subcmds_table[-1,]

  # if neither reg_arguments() nor reg_command() has been called, there's no table to process; 
  # return the args as a list under the name 'unknowns'
  if (nrow(args_table) == 0 && nrow(cmds_table) == 0) {
    writeLines ("Warning: parse_command_line(): no cmdline params or commands registered.")
    return (list(unknowns = args))
  }

  # create an empty list to store results, name each entry by its var name, & store defaults
  mydata <- vector("list", nrow(args_table))
  names(mydata) <- args_table$var
  for (name in names(mydata)) {
    mydata[[name]] <- args_table$default[args_table$var == name]
  }

  # process commands if any
  i <- 1
  if (nrow(cmds_table) > 0) {
    if (args[i] %in% cmds_table$cmd) { 
      mydata[["command"]] <- args[i]

      # filter subcmds_table to include only entries where parent == command
      subcmds_table <- subcmds_table[subcmds_table$parent == mydata$command,]
    } # if (args[i] %in% cmds_table$cmd)
    else { 
      stop (paste("parse_command_line(): unknown command:", args[i]), call. = FALSE)
    }
    i <- i + 1
  } # if (nrow(cmds_table) > 0)
  
  # process subcommands if any
  if (nrow(subcmds_table) > 0) {
    if (args[i] %in% c("--help", "-?")) {
      usage() # TO-DO: ALLOW SPECIFIC HELP FOR SUBCOMMANDS
      stop(call. = FALSE)
    } # if (args[i] %in% c("--help", "-?"))
    else if (args[i] %in% subcmds_table$subcmd) {
      mydata[["subcmd"]] <- args[i]
    } # if (args[i] %in% subcmds_table$subcmd)
    else {
      stop (paste0("parse_command_line(): \'", args[i], "\' is not a subcommand of parent \'", 
                   mydata$command, "\'"), call. = FALSE)
    }
    i <- i + 1
  } # if (nrow(subcmds_table) > 0)
  
  # process arguments
  unk <- 0 # number of unknown params found
  while (i <= length(args)) {
    p = args[i]
    myrow <- NULL
    index <- NULL
    
    if (p %in% args_table$lparam[!is.na(args_table$lparam)]) {
      index <- which(args_table$lparam == p)
    }
    else if (p %in% args_table$sparam[!is.na(args_table$sparam)]) {
      index <- which(args_table$sparam == p)
    }
    else if (strsplit(p, "=")[[1]][1] %in% args_table$lparam[!is.na(args_table$lparam)]) {
      index <- which(args_table$lparam == strsplit(p, "=")[[1]][1])
    }
    else if (p %in% c("--help", "-?")) {
      usage() # TO-DO: usage(mydata$command)
      stop(call. = FALSE)
    }
    else {
      # unrecognized argument
      unk <- unk + 1
      mydata[["unknowns"]][unk] <- p
      writeLines (paste("Warning: parse_command_line(): unknown param:", p))
    }

    if (!is.null(index)) {
      myrow <- args_table[index,]
      if(myrow$argType == argsType$TypeBool) { # if the param is a logical type, save the opposite logical type
        if ((p == myrow$sparam && !is.na(myrow$sparam)) || (p == myrow$lparam && !is.na(myrow$lparam))) {
          # if the argument exactly matches lparam or sparam
          mydata[[myrow$var]] <- !as.logical(myrow$default)
        }
        else { # we also accept param=Val (--lparam=TRUE, =FALSE, =T, =F)
          val <- as.logical(strsplit(p, "=")[[1]][2])
          if (is.na(val)) {
            unk <- unk + 1
            mydata[["unknowns"]][unk] <- p
            writeLines (paste("Warning: parse_command_line(): bad Boolean value (use T/F):", p))
          }
          else mydata[[myrow$var]] <- val
        }
      }
      
      # TypeMetered -- each time the param is used, a value is incremented
      else if (myrow$argType == argsType$TypeMetered) {
        if ((p == myrow$sparam && !is.na(myrow$sparam)) || (p == myrow$lparam && !is.na(myrow$lparam))) {
          mydata[[myrow$var]] <- as.integer(mydata[[myrow$var]]) + 1
        }
      }
      
      # TypeValue; store either what is after the '=', or the next param in the arg string
      # sparam <value> || lparam <value>
      else if ((p == myrow$sparam && !is.na(myrow$sparam)) || (p == myrow$lparam && !is.na(myrow$lparam))) { 
        if (i == length(args)) { # ie, there is no i+1
            stop(paste("Expected value missing after param:", p), call. = FALSE)
        }
        if (myrow$argType == argsType$TypeValue) {
          mydata[[myrow$var]] <- args[i+1]
        }
        # if the same arg is passed multiple times, collect all responses (ie, for keywords)
        else if (myrow$argType == argsType$TypeMultiVal) {
          idx <- ifelse(is.na(mydata[[myrow$var]][1]), 1, length(mydata[[myrow$var]])+1)
          mydata[[myrow$var]][idx] <- args[i+1]
        }
        i = i + 1 # iterate the counter to ignore the next param
      } # else (lparam Value)
      else { # lparam=Value
        if (myrow$argType == argsType$TypeValue) {
          mydata[[myrow$var]] <- strsplit(p, "=")[[1]][2]
        }
        else if (myrow$argType == argsType$TypeMultiVal) {
        idx <- ifelse(is.na(mydata[[myrow$var]][1]), 1, length(mydata[[myrow$var]])+1)
          mydata[[myrow$var]][idx] <- strsplit(p, "=")[[1]][2]
        }
      } # else (lparam = Value)
    } # if (is.null(myrow))
    i = i + 1 # advance to next param
  } # while
  return (mydata)
} # parse_command_line


##
## Parses a date in YYYY-MM-DD, YYYYMMDD, YYYY-MM or YYYY format and returns a tuple: c(y, m, d)
## 
parse_date <- function(d) {
  year <- NA
  month <- NA
  day <- NA
  
  if (grepl('^[0-9]{4}-[0-9]{2}-[0-9]{2}$', d) == TRUE) {
    myDate <- try(as.Date (d, format = "%Y-%m-%d"))
    if (class (myDate) == "try-error" || is.na(myDate)) {
      stop(paste("parse_date(): Bad date format:", d), call. = FALSE)
    }
    year <- as.integer(format(myDate, "%Y"))
    month <- as.integer(format(myDate, "%m"))
    day <- as.integer(format(myDate, "%d"))
  }
  else if (grepl('^[0-9]{8}$', d) == TRUE) {
    myDate <- try(as.Date (d, format = "%Y%m%d"))
    if (class (myDate) == "try-error" || is.na(myDate)) {
      stop(paste("parse_date(): Bad date format:", d), call. = FALSE)
    }
    year <- as.integer(format(myDate, "%Y"))
    month <- as.integer(format(myDate, "%m"))
    day <- as.integer(format(myDate, "%d"))
  }
  else if (grepl('^[0-9]{4}-[0-9]{2}$', d) == TRUE) {
    year <- as.integer(substr(d, 1, 4))
    month <- as.integer(substr(d, 6, 7))
    if ( (is.na(year)) ||
         (is.na(month)) ||
         !(month %in% 1:12)) {
      stop (paste("parse_date(): Bad date format:", d), call. = FALSE)
    }
  }
  else if (grepl('^[0-9]{4}$', d) == TRUE) {
    year <- as.integer(d)
    if (is.na(year)) {
      stop (paste("parse_date(): Bad date format:", d), call. = FALSE)
    }
  }
  else {
    stop (paste("parse_date(): Bad date format:", d), call. = FALSE)
  }
  return(c(year, month, day))
<<<<<<< HEAD
} # parse_date


test_parser <- function() {
  # parser needs to be initialized. Let's see what it returns if not
  cmdline <- c("withdraw", "cash", "--amount=100", "--msg='birthday gift'", "foo")
  
  writeLines ("What if the parser isn't initialized?")
  mydata <- parse_command_line(cmdline)
  print (mydata)
  
  writeLines ("\nLet's initialize it...")
  init_command_line_parser('MyCheckbook.R','My checkbook program', '1.0.0')

  # we can register arguments one at a time, eg:  
  # an example TypeBool; default == FALSE; if used in cmdline, will be set to TRUE
  reg_argument("--rev-chronological",NA,"revchronological",FALSE,argsType$TypeBool,'Display newest entries first')
  # example TypeValue arguments. Use as '--lparam=val', '--lparam val', or '-l val'
  reg_argument("--infile","-i","infile",NA,argsType$TypeValue,'location of your checkbook file')

  # or we can register in a single call, as a list, eg:
  arguments <- list(
    # example TypeValue arguments. Use as '--lparam=val', '--lparam val', or '-l val'
    list("--outfile","-o","outfile",NA,argsType$TypeValue,'location of output file'),
    list("--date","-d","date",NA,argsType$TypeValue,'specify date'),
    list("--msg","-m","msg",NA,argsType$TypeValue,'memo line message'),
    list("--amount","-a","amount",NA,argsType$TypeValue,'specify dollar amount'),
    list("--payee","-p","payee",NA,argsType$TypeValue,'specify payee'),
    list("--number","-n","cknum",NA,argsType$TypeValue,'specify check number'),
    # an example TypeMultiVal, where all supplied params are stored
    list("--keyword","-k","keyword",NA,argsType$TypeMultiVal,'keywords')
  )
  reg_argument_list(arguments)
  
  # we can register commands one at a time...
  # reg_command("withdraw", "add a withdrawal")
  # reg_command("deposit", "add a deposit")
  # reg_command("edit", "update a record")
  
  # or as a list
  cmds <- list(
    list("withdraw", "add a withdrawal"),
    list("plot", "graph output"),
    list("deposit", "add a deposit"),
    list("edit", "update a record"),
    list("find", "find a record")
  )
  reg_command_list(cmds)

  # and we can register subcommands one at a time or as a list.
  reg_subcmd("cash", "withdraw", "add a cash withdrawal")
  reg_subcmd("check", "withdraw", "add a check withdrawal")

  subcmds <- list(
    list("paycheck", "deposit", "add a paycheck deposit"),
    list("reimbursement", "deposit", "add a reimbursement"),
    list("bankfee", "withdraw", "add a bank fee")
  )
  reg_subcmd_list(subcmds)
  
  writeLines ("Done!")

  # usage() displays a formatted help message, usually in response to a '-?' argument
  writeLines ("\nRunning usage()...")
  usage()
  writeLines ("Done!")

  writeLines ("\nParsing command line...")
  writeLines (paste("Command line: MyCheckbook.R", paste(cmdline, collapse = ' ')))
  mydata <- parse_command_line(cmdline)
  writeLines ("Done!")
  
  writeLines ("\nAfter parse_command_line()...")
  writeLines (paste("command:",mydata$command))
  writeLines (paste("subcommand:",mydata$subcmd))
  writeLines (paste("revchronological:", mydata$revchronological))
  writeLines (paste("infile:", mydata$infile))
  writeLines (paste("outfile:",mydata$outfile))
  writeLines (paste("date:",mydata$date))
  writeLines (paste("msg:",mydata$msg))
  writeLines (paste("amount:",mydata$amount))
  writeLines (paste("payee:",mydata$payee))
  writeLines (paste("cknum:",mydata$cknum))
  writeLines (paste("keywords:",mydata$keyword))
  writeLines (paste("unknowns:",mydata$unknowns))

  writeLines ("\nLet's test the keywords argument...'")
  cmdline <- c("find", "-k", "birthday", "-k", "Jane", "--amount=200")
  
  writeLines ("Parsing command line...")
  writeLines (paste("Command line: MyCheckbook.R", paste(cmdline, collapse = ' ')))
  mydata <- parse_command_line(cmdline)
  writeLines ("Done!")

  writeLines ("\nAfter parse_command_line()...")
  writeLines (paste("command:",mydata$command))
  writeLines (paste("subcommand:",mydata$subcmd))
  writeLines (paste("plot:", mydata$plot))
  writeLines (paste("infile:", mydata$infile))
  writeLines (paste("outfile:",mydata$outfile))
  writeLines (paste("date:",mydata$date))
  writeLines (paste("msg:",mydata$msg))
  writeLines (paste("amount:",mydata$amount))
  writeLines (paste("payee:",mydata$payee))
  writeLines (paste("cknum:",mydata$cknum))
  writeLines (paste("keywords:",mydata$keyword))
  writeLines (paste("unknowns:",mydata$unknowns))
  
  writeLines ("\nParsing dates...")
  writeLines (paste("Date: 2019-12-31"))
  print (parse_date("2019-12-31"))
  writeLines ("Date: 2019-12")
  print (parse_date("2019-12"))
  writeLines ("Date: 2019")
  print (parse_date("2019"))
  writeLines ("Date: 2019-13-31")
  print (parse_date("2019-13-31")) # bad date!
} # test_parser()

# comment out for regular use
# test_parser()
=======
} # parse_date
>>>>>>> aacbfea0
<|MERGE_RESOLUTION|>--- conflicted
+++ resolved
@@ -467,128 +467,4 @@
     stop (paste("parse_date(): Bad date format:", d), call. = FALSE)
   }
   return(c(year, month, day))
-<<<<<<< HEAD
-} # parse_date
-
-
-test_parser <- function() {
-  # parser needs to be initialized. Let's see what it returns if not
-  cmdline <- c("withdraw", "cash", "--amount=100", "--msg='birthday gift'", "foo")
-  
-  writeLines ("What if the parser isn't initialized?")
-  mydata <- parse_command_line(cmdline)
-  print (mydata)
-  
-  writeLines ("\nLet's initialize it...")
-  init_command_line_parser('MyCheckbook.R','My checkbook program', '1.0.0')
-
-  # we can register arguments one at a time, eg:  
-  # an example TypeBool; default == FALSE; if used in cmdline, will be set to TRUE
-  reg_argument("--rev-chronological",NA,"revchronological",FALSE,argsType$TypeBool,'Display newest entries first')
-  # example TypeValue arguments. Use as '--lparam=val', '--lparam val', or '-l val'
-  reg_argument("--infile","-i","infile",NA,argsType$TypeValue,'location of your checkbook file')
-
-  # or we can register in a single call, as a list, eg:
-  arguments <- list(
-    # example TypeValue arguments. Use as '--lparam=val', '--lparam val', or '-l val'
-    list("--outfile","-o","outfile",NA,argsType$TypeValue,'location of output file'),
-    list("--date","-d","date",NA,argsType$TypeValue,'specify date'),
-    list("--msg","-m","msg",NA,argsType$TypeValue,'memo line message'),
-    list("--amount","-a","amount",NA,argsType$TypeValue,'specify dollar amount'),
-    list("--payee","-p","payee",NA,argsType$TypeValue,'specify payee'),
-    list("--number","-n","cknum",NA,argsType$TypeValue,'specify check number'),
-    # an example TypeMultiVal, where all supplied params are stored
-    list("--keyword","-k","keyword",NA,argsType$TypeMultiVal,'keywords')
-  )
-  reg_argument_list(arguments)
-  
-  # we can register commands one at a time...
-  # reg_command("withdraw", "add a withdrawal")
-  # reg_command("deposit", "add a deposit")
-  # reg_command("edit", "update a record")
-  
-  # or as a list
-  cmds <- list(
-    list("withdraw", "add a withdrawal"),
-    list("plot", "graph output"),
-    list("deposit", "add a deposit"),
-    list("edit", "update a record"),
-    list("find", "find a record")
-  )
-  reg_command_list(cmds)
-
-  # and we can register subcommands one at a time or as a list.
-  reg_subcmd("cash", "withdraw", "add a cash withdrawal")
-  reg_subcmd("check", "withdraw", "add a check withdrawal")
-
-  subcmds <- list(
-    list("paycheck", "deposit", "add a paycheck deposit"),
-    list("reimbursement", "deposit", "add a reimbursement"),
-    list("bankfee", "withdraw", "add a bank fee")
-  )
-  reg_subcmd_list(subcmds)
-  
-  writeLines ("Done!")
-
-  # usage() displays a formatted help message, usually in response to a '-?' argument
-  writeLines ("\nRunning usage()...")
-  usage()
-  writeLines ("Done!")
-
-  writeLines ("\nParsing command line...")
-  writeLines (paste("Command line: MyCheckbook.R", paste(cmdline, collapse = ' ')))
-  mydata <- parse_command_line(cmdline)
-  writeLines ("Done!")
-  
-  writeLines ("\nAfter parse_command_line()...")
-  writeLines (paste("command:",mydata$command))
-  writeLines (paste("subcommand:",mydata$subcmd))
-  writeLines (paste("revchronological:", mydata$revchronological))
-  writeLines (paste("infile:", mydata$infile))
-  writeLines (paste("outfile:",mydata$outfile))
-  writeLines (paste("date:",mydata$date))
-  writeLines (paste("msg:",mydata$msg))
-  writeLines (paste("amount:",mydata$amount))
-  writeLines (paste("payee:",mydata$payee))
-  writeLines (paste("cknum:",mydata$cknum))
-  writeLines (paste("keywords:",mydata$keyword))
-  writeLines (paste("unknowns:",mydata$unknowns))
-
-  writeLines ("\nLet's test the keywords argument...'")
-  cmdline <- c("find", "-k", "birthday", "-k", "Jane", "--amount=200")
-  
-  writeLines ("Parsing command line...")
-  writeLines (paste("Command line: MyCheckbook.R", paste(cmdline, collapse = ' ')))
-  mydata <- parse_command_line(cmdline)
-  writeLines ("Done!")
-
-  writeLines ("\nAfter parse_command_line()...")
-  writeLines (paste("command:",mydata$command))
-  writeLines (paste("subcommand:",mydata$subcmd))
-  writeLines (paste("plot:", mydata$plot))
-  writeLines (paste("infile:", mydata$infile))
-  writeLines (paste("outfile:",mydata$outfile))
-  writeLines (paste("date:",mydata$date))
-  writeLines (paste("msg:",mydata$msg))
-  writeLines (paste("amount:",mydata$amount))
-  writeLines (paste("payee:",mydata$payee))
-  writeLines (paste("cknum:",mydata$cknum))
-  writeLines (paste("keywords:",mydata$keyword))
-  writeLines (paste("unknowns:",mydata$unknowns))
-  
-  writeLines ("\nParsing dates...")
-  writeLines (paste("Date: 2019-12-31"))
-  print (parse_date("2019-12-31"))
-  writeLines ("Date: 2019-12")
-  print (parse_date("2019-12"))
-  writeLines ("Date: 2019")
-  print (parse_date("2019"))
-  writeLines ("Date: 2019-13-31")
-  print (parse_date("2019-13-31")) # bad date!
-} # test_parser()
-
-# comment out for regular use
-# test_parser()
-=======
-} # parse_date
->>>>>>> aacbfea0
+} # parse_date